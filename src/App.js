import React, { useState, useEffect, useMemo, useRef } from "react";
import { Upload } from "lucide-react";
import * as d3 from "d3";
import { voronoiTreemap } from "d3-voronoi-treemap";
import Papa from "papaparse";

const TOP_N_PER_CONTINENT = 9;

const continentColors = {
  Africa: "#FF6B6B",
  Asia: "#008000",
  Europe: "#45B7D1",
  "North America": "#FFA07A",
  "South America": "#98D8C8",
  Oceania: "#F7DC6F",
};

const gdpComponentColors = {
  "Agriculture (% GDP)": "#228B22",
  "Industry (% GDP)": "#4169E1",
  "Service (% GDP)": "#FFD700",
  "Export (% GDP)": "#8B008B",
  "Import (% GDP)": "#FF4500",
  Other: "#E0E0E0",
};

function getInflationColor(inflationRate) {
  if (inflationRate === null || inflationRate === undefined || isNaN(inflationRate)) return "#FFFFFF";
  if (inflationRate < 0) {
    const intensity = Math.min(Math.abs(inflationRate) * 20, 255);
    return `rgb(255, ${255 - intensity}, ${255 - intensity})`; // red-ish for deflation magnitude
  } else {
    const intensity = Math.min(inflationRate * 20, 255);
    return `rgb(${255 - intensity}, 255, ${255 - intensity})`; // green-ish for inflation magnitude
  }
}

function getOpacity(unemployment) {
  if (unemployment === null || unemployment === undefined || isNaN(unemployment)) return 0.5;
  const employment = 100 - unemployment;
  return Math.max(0.3, Math.min(1, employment / 100));
}

function calcMakeup(record) {
  const parts = {
    "Agriculture (% GDP)": Number(record["Agriculture (% GDP)"]) || 0,
    "Industry (% GDP)": Number(record["Industry (% GDP)"]) || 0,
    "Service (% GDP)": Number(record["Service (% GDP)"]) || 0,
  };
  const sum = Object.values(parts).reduce((s, v) => s + v, 0);
  if (sum <= 0) return {};
  return Object.fromEntries(Object.entries(parts).map(([k, v]) => [k, (v / sum) * 100]));
}
function numberConversion(number){
  if (number >= 1000000 && number <= 999999999){
    return (number/1000000).toFixed(2) + "M";
  }else if (number >= 1000000000 && number <= 999999999999){
    return (number/1000000000).toFixed(2) + "B";
  }else if (number >= 1000000000000 && number <= 999999999999999){
    return (number/1000000000000).toFixed(2) + "T";
  
} 
}

function buildHierarchy(rows, year, selectedCountries, selectedContinents) {
  let yearRows = rows.filter(
    (r) => Number(r.Year) === Number(year) && r["Country Name"] && Number(r.GDP) > 0
  );
  

  // Filter by selected countries and continents
  if (selectedCountries.size > 0) {
    yearRows = yearRows.filter(r => selectedCountries.has(r["Country Name"]));
  }
  if (selectedContinents.size > 0) {
    yearRows = yearRows.filter(r => selectedContinents.has(r["Continent Name"]));
  }

  // limit to TOP_N per continent + Others (adjust TOP_N_PER_CONTINENT to taste)
  const byCont = d3.group(yearRows, (d) => d["Continent Name"] || "Unknown");
  const picked = [];

  for (const [cont, items] of byCont.entries()) {
    const sorted = items.slice().sort((a, b) => Number(b.GDP) - Number(a.GDP));
    const top = sorted.slice(0, TOP_N_PER_CONTINENT);
    const rest = sorted.slice(TOP_N_PER_CONTINENT);
    picked.push(...top);
    if (rest.length) {
      const othersGDP = d3.sum(rest, (d) => Number(d.GDP) || 0);
      const avgUnemp = d3.mean(rest, (d) => Number(d.Unemployment) || 0);
      const avgInfl = d3.mean(rest, (d) => Number(d["Inflation Rate"]) || 0);
      picked.push({
        Year: year,
        "Country Name": `Others (${cont})`,
        "Continent Name": cont,
        GDP: othersGDP,
        Unemployment: avgUnemp,
        "Inflation Rate": avgInfl,
        // no makeup for aggregate; render as a solid cell
      });
    }
  }

  const children = picked.map((r) => {
    const country = {
      name: r["Country Name"],
      continent: r["Continent Name"] || "Unknown",
      unemployment: Number(r.Unemployment).toFixed(0),
      inflation: Number(r["Inflation Rate"]).toFixed(0),
      service: Number(r["Service (% GDP)"]).toFixed(0),
      import: Number(r["Import (% GDP)"]).toFixed(0),
      export: Number(r["Export (% GDP)"]).toFixed(0),
      agriculture: Number(r["Agriculture (% GDP)"]).toFixed(0),
      industry: Number(r["Industry (% GDP)"]).toFixed(0),
      gpdpercapita: Number(r["GDP Per Capita"]).toFixed(2),
      education:Number(r["Education Expenditure"]).toFixed(0),
      health: Number(r["Health Expenditure"]).toFixed(0)
      // If we have makeup fields, add children; else make leaf with value = GDP
    };

    const makeup = calcMakeup(r);
    const entries = Object.entries(makeup).filter(([, pct]) => pct > 0.0001);
    if (entries.length > 0 && !country.name.startsWith("Others (")) {
      return {
        ...country,
        // no direct value; sum of components defines size == GDP
        children: entries.map(([label, pct]) => ({
          name: label,
          value: (Number(r.GDP) || 0) * (pct / 100),
        })),
      };
    } else {
      // Leaf with no subdivisions
      return {
        ...country,
        value: Number(r.GDP) || 0,
      };
    }
  });

  return { name: "World", children };
}

const VoronoiTreemap = () => {
  const [rows, setRows] = useState([]);
  const [processing, setProcessing] = useState(false);
  const [yearBounds, setYearBounds] = useState([2000, 2022]);
  const [selectedYear, setSelectedYear] = useState(2000);
  const [displayMode, setDisplayMode] = useState("name"); // 'name' or 'makeup'
<<<<<<< HEAD
  //const [toolTip,setToolTip] = useState(null) //state used to keep track of tooltip instance
=======
  const [selectedCountries, setSelectedCountries] = useState(new Set());
  const [selectedContinents, setSelectedContinents] = useState(new Set());
  const [expandedContinents, setExpandedContinents] = useState(new Set());
>>>>>>> cb7983b3

  const wrapperRef = useRef(null);
  const svgRef = useRef(null);
  const [dims, setDims] = useState({ w: 1000, h: 700 });
  const toolTipRef = useRef(null); // ref for toolTip object

  // Resize observer for responsive SVG
  useEffect(() => {
    const ro = new ResizeObserver((entries) => {
      const w = Math.max(640, Math.floor(entries[0].contentRect.width));
      setDims({ w, h: Math.max(500, Math.round(w * 0.62)) });
    });

    //tooltip creation when page is first rendered
    toolTipRef.current = d3.select("body")
      .append("div")
      .attr("class","tooltip")
      .style("position", "absolute")
      .style("opacity",0)
      .style("pointer-events","none")
      .style("background","rgba(0,0,0,0.8)")
      .style("color", "#fff")
      .style("padding", "6px 10px")
      .style("border-radius", "4px")
      .style("font-size", "12px"); 
      

    if (wrapperRef.current) ro.observe(wrapperRef.current);
    return () => ro.disconnect();


  }, []);

  // Parse CSV via Papa
  const onFile = async (e) => {
    const file = e.target.files?.[0];
    if (!file) return;
    setProcessing(true);
    Papa.parse(file, {
      header: true,
      dynamicTyping: true,
      skipEmptyLines: true,
      complete: ({ data }) => {
        const coerced = data.map((r) => ({
          ...r,
          Year: Number(r.Year),
          GDP: Number(r.GDP),
          Unemployment: r.Unemployment !== "" ? Number(r.Unemployment) : null,
          "Inflation Rate": r["Inflation Rate"] !== "" ? Number(r["Inflation Rate"]) : null,
        }));
        setRows(coerced);
        const years = coerced.map((r) => r.Year).filter((y) => !isNaN(y));
        if (years.length) {
          const min = Math.min(...years);
          const max = Math.max(...years);
          setYearBounds([min, max]);
          setSelectedYear(min);
        }
        // Reset selections when new data is loaded
        setSelectedCountries(new Set());
        setSelectedContinents(new Set());
        setExpandedContinents(new Set());
        setProcessing(false);
      },
      error: (err) => {
        console.error(err);
        setProcessing(false);
        alert("Failed to parse CSV. Check headers and numeric fields.");
      },
    });
  };

  // Get hierarchical structure of continents and their countries
  const continentCountryMap = useMemo(() => {
    if (!rows.length) return {};
    const map = {};
    rows.forEach(row => {
      const continent = row["Continent Name"];
      const country = row["Country Name"];
      if (continent && country) {
        if (!map[continent]) {
          map[continent] = new Set();
        }
        map[continent].add(country);
      }
    });
    // Convert Sets to sorted arrays
    const sortedMap = {};
    Object.keys(map).sort().forEach(continent => {
      sortedMap[continent] = [...map[continent]].sort();
    });
    return sortedMap;
  }, [rows]);

  const availableContinents = useMemo(() => {
    return Object.keys(continentCountryMap).sort();
  }, [continentCountryMap]);

  // Get top 5 countries based on current selections
  const top5Countries = useMemo(() => {
    if (!rows.length) return [];
    
    let filteredRows = rows.filter(
      (r) => Number(r.Year) === Number(selectedYear) && r["Country Name"] && Number(r.GDP) > 0
    );

    // Apply same filtering logic as buildHierarchy
    if (selectedCountries.size > 0) {
      filteredRows = filteredRows.filter(r => selectedCountries.has(r["Country Name"]));
    }
    if (selectedContinents.size > 0) {
      filteredRows = filteredRows.filter(r => selectedContinents.has(r["Continent Name"]));
    }

    // Sort by GDP and take top 5
    return filteredRows
      .sort((a, b) => Number(b.GDP) - Number(a.GDP))
      .slice(0, 5)
      .map(row => ({
        name: row["Country Name"],
        continent: row["Continent Name"],
        gdp: Number(row.GDP)
      }));
  }, [rows, selectedYear, selectedCountries, selectedContinents]);

  const hierarchyData = useMemo(() => {
    if (!rows.length) return null;
    return buildHierarchy(rows, selectedYear, selectedCountries, selectedContinents);
  }, [rows, selectedYear, selectedCountries, selectedContinents]);


  // Render Voronoi treemap
  useEffect(() => {
    const svgEl = d3.select(svgRef.current);
    svgEl.selectAll("*").remove();
    if (!hierarchyData) return;

    const { w, h } = dims;
    const svg = svgEl.attr("viewBox", `0 0 ${w} ${h}`);

    function seededRandom(seed) {
      let s = seed;
      return function() {
        s = Math.sin(s) * 10000;
        return s - Math.floor(s);
      };
    }

    
    // Build hierarchy and compute polygons
    const root = d3
      .hierarchy(hierarchyData)
      .sum((d) => d.value || 0)
      .sort((a, b) => (b.value || 0) - (a.value || 0));

    const vt = voronoiTreemap()
      .clip([
        [0, 0],
        [0, h],
        [w, h],
        [w, 0],
      ])
      .convergenceRatio(0.015)
      .maxIterationCount(80)
      .minWeightRatio(0.002)
      .prng(seededRandom(12345));

    vt(root);

    // COUNTRY GROUPS (depth === 1)
    const countries = root.children || [];
    const gCountries = svg.append("g").attr("class", "countries");


    //
    countries.forEach((node) => {
      const country = node.data;
      const polygon = node.polygon;
      if (!polygon) return;

      const borderColor = getInflationColor(country.inflation);
      const opacity = getOpacity(country.unemployment);
      const area = Math.abs(d3.polygonArea(polygon));
      const centroid = d3.polygonCentroid(polygon);

      const g = gCountries.append("g").attr("class", "country");
      
      
     

      // Fill:
      if (displayMode === "name" || !(node.children && node.children.length)) {
        g.append("path")
          .attr("d", `M${polygon.join("L")}Z`)
          .attr("fill", continentColors[country.continent] || "#ccc")
          .attr("opacity", opacity)
          .attr("stroke", borderColor)
          .attr("stroke-width", 2)

          //checks if user hovers over a node in tree map if so display tool tip that was referebced in the toolTipRef along with various data
          .on("mouseover", (event)=>{ toolTipRef.current.html(`<strong>${node.data.name}</strong><br/>
                                                    GDP: $${numberConversion(node.value).toLocaleString()}<br/>
                                                    GDP Per Capita: $${node.data.gpdpercapita ?? "N/A"}<br/>
                                                    Agriculture(% GDP): ${node.data.agriculture ?? "N/A"}%<br/>
                                                    Service(% GDP): ${node.data.service?? "N/A"}%<br/>
                                                    Industry(% GDP): ${node.data.industry?? "N/A"}%<br/>
                                                    Inflation Rate: ${node.data.inflation ?? "N/A"}%<br/>
                                                    Unemployment Rate: ${node.data.unemployment ?? "N/A"}%<br/>`)
           
          .style("opacity",1);   //make the tooltip visible                                       
          })
          .on("mousemove", (event)=>{ toolTipRef.current                               // moves tooltip with mouse so mouse doesnt obstruct it
                                      .style("left",event.pageX + 10 +"px")
                                      .style("top", event.pageY + 10 + "px");                                       
          })
          //once user stops hovering over node, make tool tip disappear
          .on("mouseleave", ()=>{
            toolTipRef.current.style("opacity", 0);
          });

      } else {
        // Sub-cells: depth === 2 (components)
        // Draw components first, then a thin outline for the country
        (node.children || []).forEach((compNode) => {
          const compPoly = compNode.polygon;
          if (!compPoly) return;
          g.append("path")
            .attr("d", `M${compPoly.join("L")}Z`)
            .attr("fill", gdpComponentColors[compNode.data.name] || "#ddd")
            .attr("opacity", opacity)
            .attr("stroke", "rgba(0,0,0,0.05)")
            .attr("stroke-width", 1);
            
        });

        // Country outline on top
        g.append("path")
          .attr("d", `M${polygon.join("L")}Z`)
          .attr("fill", "none")
          .attr("stroke", borderColor)
          .attr("stroke-width", 2);
      }

      // Labels (country name + GDP) — size-aware to avoid clutter
      if (area > 1200) {
        g.append("text")
          .attr("x", centroid[0])
          .attr("y", centroid[1])
          .attr("text-anchor", "middle")
          .attr("dominant-baseline", "middle")
          .attr("fill", displayMode === "name" ? "#fff" : "#111")
          .style("font-weight", "700")
          .style("font-size", `${Math.max(10, Math.sqrt(area) / 18)}px`)
          .text(country.name);

        if (area > 4200) {
          g.append("text")
            .attr("x", centroid[0])
            .attr("y", centroid[1] + Math.sqrt(area) / 18)
            .attr("text-anchor", "middle")
            .attr("dominant-baseline", "hanging")
            .attr("fill", displayMode === "name" ? "#fff" : "#333")
            .style("font-size", `${Math.max(9, Math.sqrt(area) / 24)}px`)
            .text(
              (() => {
                const nodeValue = node.value || 0;
                const trillions = nodeValue / 1e12;
                return `$${trillions >= 0.1 ? trillions.toFixed(2) + "T" : (nodeValue / 1e9).toFixed(0) + "B"}`
              })()
            );
        }
      }
    });
  }, [hierarchyData, dims, displayMode, selectedYear]);

  return (

    <div className="w-full min-h-screen bg-white">
      <div className ="body">
      <div className="max-w-7xl mx-auto p-6">
        <h1 className="text-3xl font-bold mb-6 text-center">GDP Voronoi Treemap Visualization</h1>

        {/* Controls */}
        <div className="bg-gray-100 rounded-lg p-4 mb-6">
          <div className="grid grid-cols-1 md:grid-cols-3 gap-4 mb-4">
            {/* File Upload */}
            <div>
              <label className="block text-sm font-medium mb-2">Upload CSV File</label>
              <div className="relative">
                <input type="file" accept=".csv" onChange={onFile} className="hidden" id="file-upload" />
                <label
                  htmlFor="file-upload"
                  className="flex items-center justify-center gap-2 bg-blue-500 text-white px-4 py-2 rounded cursor-pointer hover:bg-blue-600"
                >
                  <Upload size={20} />
                  {rows.length > 0 ? "Change File" : "Upload CSV"}
                </label>
              </div>
            </div>

            {/* Year Slider */}
            <div>
              <label className="block text-sm font-medium mb-2">
                Year: {selectedYear}
              </label>
              <input
                type="range"
                min={yearBounds[0]}
                max={yearBounds[1]}
                value={selectedYear}
                onChange={(e) => setSelectedYear(Number(e.target.value))}
                className="w-full"
                disabled={!rows.length}
              />
            </div>

            {/* Display Mode */}
            <div>
              <label className="block text-sm font-medium mb-2">Display Mode</label>
              <select
                value={displayMode}
                onChange={(e) => setDisplayMode(e.target.value)}
                className="w-full px-4 py-2 border rounded"
                disabled={!rows.length}
              >
                <option value="name">Country Name (continent color)</option>
                <option value="makeup">GDP Makeup (subdivided)</option>
              </select>
            </div>
          </div>

          {/* Hierarchical Country and Continent Selection */}
          {rows.length > 0 && (
            <div>
              <div className="flex items-center justify-between mb-3">
                <label className="block text-sm font-medium">
                  Countries & Continents ({selectedCountries.size} countries, {selectedContinents.size} continents selected)
                </label>
                <div className="flex gap-2">
                  <button
                    onClick={() => {
                      const allCountries = Object.values(continentCountryMap).flat();
                      setSelectedCountries(new Set(allCountries));
                      setSelectedContinents(new Set(availableContinents));
                    }}
                    className="text-xs bg-blue-500 text-white px-3 py-1 rounded hover:bg-blue-600"
                  >
                    Select All
                  </button>
                  <button
                    onClick={() => {
                      setSelectedCountries(new Set());
                      setSelectedContinents(new Set());
                    }}
                    className="text-xs bg-gray-500 text-white px-3 py-1 rounded hover:bg-gray-600"
                  >
                    Clear All
                  </button>
                </div>
              </div>
              
              <div className="max-h-60 overflow-y-auto border rounded bg-white">
                {availableContinents.map(continent => {
                  const countries = continentCountryMap[continent] || [];
                  const isExpanded = expandedContinents.has(continent);
                  const selectedCountriesInContinent = countries.filter(country => selectedCountries.has(country));
                  const allCountriesInContinentSelected = countries.length > 0 && selectedCountriesInContinent.length === countries.length;
                  const continentSelected = selectedContinents.has(continent) || allCountriesInContinentSelected;
                  
                  return (
                    <div key={continent} className="border-b border-gray-100 last:border-b-0">
                      {/* Continent Header */}
                      <div className="flex items-center p-3 bg-gray-50 hover:bg-gray-100">
                        <button
                          onClick={() => {
                            const newExpanded = new Set(expandedContinents);
                            if (isExpanded) {
                              newExpanded.delete(continent);
                            } else {
                              newExpanded.add(continent);
                            }
                            setExpandedContinents(newExpanded);
                          }}
                          className="mr-2 text-gray-600 hover:text-gray-800"
                        >
                          {isExpanded ? '▼' : '▶'}
                        </button>
                        <input
                          type="checkbox"
                          checked={continentSelected}
                          onChange={(e) => {
                            const newSelectedContinents = new Set(selectedContinents);
                            const newSelectedCountries = new Set(selectedCountries);
                            
                            if (e.target.checked) {
                              newSelectedContinents.add(continent);
                              // Select all countries in this continent
                              countries.forEach(country => newSelectedCountries.add(country));
                            } else {
                              newSelectedContinents.delete(continent);
                              // Deselect all countries in this continent
                              countries.forEach(country => newSelectedCountries.delete(country));
                            }
                            
                            setSelectedContinents(newSelectedContinents);
                            setSelectedCountries(newSelectedCountries);
                          }}
                          className="mr-3"
                        />
                        <span className="font-medium text-sm flex-1">{continent}</span>
                        <span className="text-xs text-gray-500">
                          {selectedCountriesInContinent.length}/{countries.length} countries
                        </span>
                      </div>
                      
                      {/* Countries List */}
                      {isExpanded && (
                        <div className="bg-white">
                          {countries.map(country => (
                            <label key={country} className="flex items-center p-2 pl-8 hover:bg-gray-50 cursor-pointer border-l-2 border-gray-100">
                              <input
                                type="checkbox"
                                checked={selectedCountries.has(country)}
                                onChange={(e) => {
                                  const newSelectedCountries = new Set(selectedCountries);
                                  const newSelectedContinents = new Set(selectedContinents);
                                  
                                  if (e.target.checked) {
                                    newSelectedCountries.add(country);
                                    // Check if all countries in this continent are now selected
                                    const updatedSelectedInContinent = [...selectedCountriesInContinent, country];
                                    if (updatedSelectedInContinent.length === countries.length) {
                                      newSelectedContinents.add(continent);
                                    }
                                  } else {
                                    newSelectedCountries.delete(country);
                                    // If deselecting a country, also deselect the continent
                                    newSelectedContinents.delete(continent);
                                  }
                                  
                                  setSelectedCountries(newSelectedCountries);
                                  setSelectedContinents(newSelectedContinents);
                                }}
                                className="mr-3"
                              />
                              <span className="text-sm">{country}</span>
                            </label>
                          ))}
                        </div>
                      )}
                    </div>
                  );
                })}
              </div>
            </div>
          )}
        </div>

        {/* Top 5 Countries Section */}
        {rows.length > 0 && top5Countries.length > 0 && (
          <div className="bg-gray-100 rounded-lg p-4 mb-6">
            <h3 className="font-bold mb-3">Top 5 Countries by GDP ({selectedYear})</h3>
            <div className="bg-white rounded-lg overflow-hidden border border-gray-200">
              <table className="w-full">
                <thead className="bg-gray-50">
                  <tr>
                    <th className="px-4 py-3 text-left text-xs font-medium text-gray-500 uppercase tracking-wider">Rank</th>
                    <th className="px-4 py-3 text-left text-xs font-medium text-gray-500 uppercase tracking-wider">Country</th>
                    <th className="px-4 py-3 text-left text-xs font-medium text-gray-500 uppercase tracking-wider">Continent</th>
                    <th className="px-4 py-3 text-right text-xs font-medium text-gray-500 uppercase tracking-wider">GDP</th>
                  </tr>
                </thead>
                <tbody className="bg-white divide-y divide-gray-200">
                  {top5Countries.map((country, index) => (
                    <tr key={country.name} className="hover:bg-gray-50">
                      <td className="px-4 py-3 whitespace-nowrap">
                        <span className="bg-blue-500 text-white text-xs font-bold rounded-full w-6 h-6 flex items-center justify-center">
                          {index + 1}
                        </span>
                      </td>
                      <td className="px-4 py-3 whitespace-nowrap">
                        <div className="text-sm font-medium text-gray-900">{country.name}</div>
                      </td>
                      <td className="px-4 py-3 whitespace-nowrap">
                        <div className="text-sm text-gray-500">{country.continent}</div>
                      </td>
                      <td className="px-4 py-3 whitespace-nowrap text-right">
                        <div className="text-sm font-bold text-gray-900">
                          {(() => {
                            const trillions = country.gdp / 1e12;
                            return `$${trillions >= 0.1 ? trillions.toFixed(2) + "T" : (country.gdp / 1e9).toFixed(0) + "B"}`;
                          })()}
                        </div>
                      </td>
                    </tr>
                  ))}
                </tbody>
              </table>
            </div>
            
            {top5Countries.length < 5 && (
              <div className="text-center text-sm text-gray-500 mt-3">
                Showing {top5Countries.length} countries (filtered by your selections)
              </div>
            )}
          </div>
        )}

        {/* Legend */}
        <div className="bg-gray-100 rounded-lg p-4 mb-6">
          <h3 className="font-bold mb-3">Legend</h3>
          <div className="grid grid-cols-2 md:grid-cols-4 gap-4 text-sm">
            <div><strong>Size:</strong> GDP (area)</div>
            <div><strong>Opacity:</strong> Employment rate</div>
            <div><strong>Border:</strong> Inflation (Green=+, Red=-, White=NULL)</div>
            <div><strong>Color:</strong> {displayMode === "name" ? "Continent" : "GDP Components"}</div>
          </div>
          <div className="flex flex-wrap gap-3 mt-3 text-sm">
            {displayMode === "name"
              ? Object.entries(continentColors).map(([k, v]) => (
                  <div key={k} className="flex items-center gap-2">
                    <span className="inline-block w-4 h-4 rounded" style={{ background: v }} />
                    {k}
                  </div>
                ))
              : Object.entries(gdpComponentColors).map(([k, v]) => (
                  <div key={k} className="flex items-center gap-2">
                    <span className="inline-block w-4 h-4 rounded" style={{ background: v }} />
                    {k}
                  </div>
                ))}
          </div>
        </div>

        {/* Chart */}
        <div ref={wrapperRef} className="w-full bg-white rounded-lg shadow-sm ring-1 ring-gray-200">
          <svg ref={svgRef} className="w-full h-auto block" />
          {!rows.length && (
            <div className="text-center py-20">
              <Upload size={48} className="mx-auto mb-4 text-gray-400" />
              <div className="text-xl text-gray-600">Upload a CSV file to begin</div>
            </div>
          )}
        </div>

        {processing && (
          <div className="text-center py-6 text-gray-600">Processing data…</div>
        )}
      </div>
      </div>
    </div>
  );
};

export default VoronoiTreemap;<|MERGE_RESOLUTION|>--- conflicted
+++ resolved
@@ -46,8 +46,13 @@
     "Agriculture (% GDP)": Number(record["Agriculture (% GDP)"]) || 0,
     "Industry (% GDP)": Number(record["Industry (% GDP)"]) || 0,
     "Service (% GDP)": Number(record["Service (% GDP)"]) || 0,
+    "Export (% GDP)": Number(record["Export (% GDP)"]) || 0,
+    "Import (% GDP)": Number(record["Import (% GDP)"]) || 0,
   };
   const sum = Object.values(parts).reduce((s, v) => s + v, 0);
+  const total = Object.values(comp).reduce((s, v) => s + v, 0); // reminder to merge this return
+  const other = Math.max(0, 100 - total);                       // this too
+  //   return { ...comp, Other: other };                        //   ref
   if (sum <= 0) return {};
   return Object.fromEntries(Object.entries(parts).map(([k, v]) => [k, (v / sum) * 100]));
 }
@@ -66,7 +71,6 @@
   let yearRows = rows.filter(
     (r) => Number(r.Year) === Number(year) && r["Country Name"] && Number(r.GDP) > 0
   );
-  
 
   // Filter by selected countries and continents
   if (selectedCountries.size > 0) {
@@ -75,6 +79,7 @@
   if (selectedContinents.size > 0) {
     yearRows = yearRows.filter(r => selectedContinents.has(r["Continent Name"]));
   }
+  
 
   // limit to TOP_N per continent + Others (adjust TOP_N_PER_CONTINENT to taste)
   const byCont = d3.group(yearRows, (d) => d["Continent Name"] || "Unknown");
@@ -147,13 +152,9 @@
   const [yearBounds, setYearBounds] = useState([2000, 2022]);
   const [selectedYear, setSelectedYear] = useState(2000);
   const [displayMode, setDisplayMode] = useState("name"); // 'name' or 'makeup'
-<<<<<<< HEAD
-  //const [toolTip,setToolTip] = useState(null) //state used to keep track of tooltip instance
-=======
   const [selectedCountries, setSelectedCountries] = useState(new Set());
   const [selectedContinents, setSelectedContinents] = useState(new Set());
   const [expandedContinents, setExpandedContinents] = useState(new Set());
->>>>>>> cb7983b3
 
   const wrapperRef = useRef(null);
   const svgRef = useRef(null);
@@ -283,7 +284,6 @@
     if (!rows.length) return null;
     return buildHierarchy(rows, selectedYear, selectedCountries, selectedContinents);
   }, [rows, selectedYear, selectedCountries, selectedContinents]);
-
 
   // Render Voronoi treemap
   useEffect(() => {
